--- conflicted
+++ resolved
@@ -638,11 +638,6 @@
                  
                  }, false);
 
-<<<<<<< HEAD
-                
-                //gui.add(text, 'StreetLevelImagery').onChange(function(newValue) {
-			     // itowns.viewer.setStreetLevelImageryOn(newValue);
-=======
                 var removeLayer= function(nameLayer)
                 {
 
@@ -681,7 +676,6 @@
                 // {
                 //     controller.onChange(function(value) {
                 //         itowns.viewer.moveLayerDown(layerIdCrs);
->>>>>>> 143a05e2
                 //     });
                 // }
 
