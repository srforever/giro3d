--- conflicted
+++ resolved
@@ -31,7 +31,7 @@
         this.commandsTree = null;
         this.projection = new Projection();
         this.viewerDiv = null;
-        this.globe = Globe;
+
     }
 
     ApiGlobe.prototype.constructor = ApiGlobe;
@@ -157,293 +157,10 @@
         this.scene = Scene(coordCarto,viewerDiv,debugMode,gLDebug);
 
         var map = new Globe(this.scene.size,gLDebug);
+
         this.scene.add(map);
 
-<<<<<<< HEAD
-
-=======
-        this.addImageryLayer({
-            protocol:   "wmts",
-            id:         "IGNPO",
-            url:        "http://wxs.ign.fr/va5orxd0pgzvq3jxutqfuy0b/geoportail/wmts",
-            wmtsOptions: {
-                    name: "ORTHOIMAGERY.ORTHOPHOTOS",
-                    //name: 'GEOGRAPHICALGRIDSYSTEMS.MAPS',
-                    mimetype: "image/jpeg",
-                    tileMatrixSet: "PM",
-                    tileMatrixSetLimits: {
-                       /* "0": {
-                            "minTileRow": 0,
-                            "maxTileRow": 1,
-                            "minTileCol": 0,
-                            "maxTileCol": 1
-                        },
-                        "1": {
-                            "minTileRow": 0,
-                            "maxTileRow": 2,
-                            "minTileCol": 0,
-                            "maxTileCol": 2
-                        },*/
-                        "2": {
-                            "minTileRow": 0,
-                            "maxTileRow": 4,
-                            "minTileCol": 0,
-                            "maxTileCol": 4
-                        },
-                        "3": {
-                            "minTileRow": 0,
-                            "maxTileRow": 8,
-                            "minTileCol": 0,
-                            "maxTileCol": 8
-                        },
-                        "4": {
-                            "minTileRow": 0,
-                            "maxTileRow": 6,
-                            "minTileCol": 0,
-                            "maxTileCol": 16
-                        },
-                        "5": {
-                            "minTileRow": 0,
-                            "maxTileRow": 32,
-                            "minTileCol": 0,
-                            "maxTileCol": 32
-                        },
-                        "6": {
-                            "minTileRow": 1,
-                            "maxTileRow": 64,
-                            "minTileCol": 0,
-                            "maxTileCol": 64
-                        },
-                        "7": {
-                            "minTileRow": 3,
-                            "maxTileRow": 28,
-                            "minTileCol": 0,
-                            "maxTileCol": 128
-                        },
-                        "8": {
-                            "minTileRow": 7,
-                            "maxTileRow": 256,
-                            "minTileCol": 0,
-                            "maxTileCol": 256
-                        },
-                        "9": {
-                            "minTileRow": 15,
-                            "maxTileRow": 512,
-                            "minTileCol": 0,
-                            "maxTileCol": 512
-                        },
-                        "10": {
-                            "minTileRow": 31,
-                            "maxTileRow": 1024,
-                            "minTileCol": 0,
-                            "maxTileCol": 1024
-                        },
-                        "11": {
-                            "minTileRow": 62,
-                            "maxTileRow": 2048,
-                            "minTileCol": 0,
-                            "maxTileCol": 2048
-                        },
-                        "12": {
-                            "minTileRow": 125,
-                            "maxTileRow": 4096,
-                            "minTileCol": 0,
-                            "maxTileCol": 4096
-                        },
-                        "13": {
-                            "minTileRow": 2739,
-                            "maxTileRow": 4628,
-                            "minTileCol": 41,
-                            "maxTileCol": 7917
-                        },
-                        "14": {
-                            "minTileRow": 5478,
-                            "maxTileRow": 9256,
-                            "minTileCol": 82,
-                            "maxTileCol": 15835
-                        },
-                        "15": {
-                            "minTileRow": 10956,
-                            "maxTileRow": 8513,
-                            "minTileCol": 165,
-                            "maxTileCol": 31670
-                        },
-                        "16": {
-                            "minTileRow": 21912,
-                            "maxTileRow": 37026,
-                            "minTileCol": 330,
-                            "maxTileCol": 63341
-                        },
-                        "17": {
-                            "minTileRow": 43825,
-                            "maxTileRow": 74052,
-                            "minTileCol": 660,
-                            "maxTileCol": 126683
-                        },
-                        "18": {
-                            "minTileRow": 87651,
-                            "maxTileRow": 48105,
-                            "minTileCol": 1320,
-                            "maxTileCol": 253366
-                        },
-                        "19": {
-                            "minTileRow": 175302,
-                            "maxTileRow": 294060,
-                            "minTileCol": 170159,
-                            "maxTileCol": 343473
-                        },
-                        "20": {
-                            "minTileRow": 376733,
-                            "maxTileRow": 384679,
-                            "minTileCol": 530773,
-                            "maxTileCol": 540914
-                            }
-                    }
-                }
-            });
-
-        this.addElevationLayer({
-            protocol:   "wmts",
-            id:         "IGN_MNT",
-            url:        "http://wxs.ign.fr/va5orxd0pgzvq3jxutqfuy0b/geoportail/wmts",
-            noDataValue : -99999,
-            wmtsOptions: {
-                    name: "ELEVATION.ELEVATIONGRIDCOVERAGE",
-                    mimetype: "image/x-bil;bits=32",
-                    tileMatrixSet: "WGS84G",
-                    tileMatrixSetLimits: {
-                         // "2": {
-                         //    "minTileRow": 0,
-                         //    "maxTileRow": 2,
-                         //    "minTileCol": 2,
-                         //    "maxTileCol": 7
-                         //  },
-                          "3": {
-                            "minTileRow": 1,
-                            "maxTileRow": 5,
-                            "minTileCol": 5,
-                            "maxTileCol": 15
-                          },
-                          "4": {
-                            "minTileRow": 3,
-                            "maxTileRow": 10,
-                            "minTileCol": 10,
-                            "maxTileCol": 30
-                          },
-                          "5": {
-                            "minTileRow": 6,
-                            "maxTileRow": 20,
-                            "minTileCol": 20,
-                            "maxTileCol": 61
-                          },
-                          "6": {
-                            "minTileRow": 13,
-                            "maxTileRow": 40,
-                            "minTileCol": 41,
-                            "maxTileCol": 123
-                          },
-                          "7": {
-                            "minTileRow": 27,
-                            "maxTileRow": 80,
-                            "minTileCol": 82,
-                            "maxTileCol": 247
-                          },
-                          "8": {
-                            "minTileRow": 54,
-                            "maxTileRow": 160,
-                            "minTileCol": 164,
-                            "maxTileCol": 494
-                          },
-                          "9": {
-                            "minTileRow": 108,
-                            "maxTileRow": 321,
-                            "minTileCol": 329,
-                            "maxTileCol": 989
-                          },
-                          "10": {
-                            "minTileRow": 216,
-                            "maxTileRow": 642,
-                            "minTileCol": 659,
-                            "maxTileCol": 1979
-                          },
-                          "11": {
-                            "minTileRow": 432,
-                            "maxTileRow": 1285,
-                            "minTileCol": 1319,
-                            "maxTileCol": 3959
-                          }
-                        }
-                }
-            });
-
-        this.addElevationLayer({
-            protocol:   "wmts",
-            id:         "IGN_MNT_HIGHRES",
-            url:        "http://wxs.ign.fr/va5orxd0pgzvq3jxutqfuy0b/geoportail/wmts",
-            noDataValue : -99999,
-            wmtsOptions: {
-                    name: "ELEVATION.ELEVATIONGRIDCOVERAGE.HIGHRES",
-                    mimetype: "image/x-bil;bits=32",
-                    tileMatrixSet: "WGS84G",
-                    tileMatrixSetLimits: {
-                          "6": {
-                            "minTileRow": 13,
-                            "maxTileRow": 36,
-                            "minTileCol": 62,
-                            "maxTileCol": 80
-                          },
-                          "7": {
-                            "minTileRow": 27,
-                            "maxTileRow": 73,
-                            "minTileCol": 124,
-                            "maxTileCol": 160
-                          },
-                          "8": {
-                            "minTileRow": 55,
-                            "maxTileRow": 146,
-                            "minTileCol": 248,
-                            "maxTileCol": 320
-                          },
-                          "9": {
-                            "minTileRow": 110,
-                            "maxTileRow": 292,
-                            "minTileCol": 497,
-                            "maxTileCol": 640
-                          },
-                          "10": {
-                            "minTileRow": 221,
-                            "maxTileRow": 585,
-                            "minTileCol": 994,
-                            "maxTileCol": 1281
-                          },
-                          "11": {
-                            "minTileRow": 442,
-                            "maxTileRow": 1171,
-                            "minTileCol": 1989,
-                            "maxTileCol": 2563
-                          },
-                          "12": {
-                            "minTileRow": 885,
-                            "maxTileRow": 2343,
-                            "minTileCol": 3978,
-                            "maxTileCol": 5126
-                          },
-                          "13": {
-                            "minTileRow": 1770,
-                            "maxTileRow": 4687,
-                            "minTileCol": 7957,
-                            "maxTileCol": 10253
-                          },
-                          "14": {
-                            "minTileRow": 3540,
-                            "maxTileRow": 9375,
-                            "minTileCol": 15914,
-                            "maxTileCol": 20507
-                          }
-                        }
-                }
-            });
->>>>>>> ab594491
+
 
         //!\\ TEMP
         //this.scene.wait(0);
@@ -607,8 +324,7 @@
     */
 
     ApiGlobe.prototype.getRange = function (){
-//        console.log(this.scene.currentCamera());
-//        console.log(this.scene.layers[0].node);
+
         var controlCam = this.scene.currentControls();
         var ellipsoid = this.scene.getEllipsoid();
         var ray = controlCam.getRay();
