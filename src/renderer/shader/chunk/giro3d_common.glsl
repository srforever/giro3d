--- conflicted
+++ resolved
@@ -86,11 +86,7 @@
     return x == 0.0 ? sign(y) * M_PI / 2. : atan(y, x);
 }
 
-<<<<<<< HEAD
-vec2 computeDerivatives(vec2 dimensions, vec2 uv, sampler2D tex, float elevationFactor, vec4 offsetScale) {
-=======
 vec2 computeElevationDerivatives(vec2 dimensions, vec2 uv, sampler2D tex, float elevationFactor, vec4 offsetScale) {
->>>>>>> 1df3470b
     ivec2 texSize = textureSize(tex, 0);
     // Compute pixel dimensions, in normalized coordinates.
     // Since textures are not necessarily square, we must compute both width and height separately.
@@ -156,11 +152,7 @@
 
 float calcHillshade(vec2 tileDimensions, float zenith, float azimuth, float intensity, vec4 offsetScale, sampler2D tex, vec2 uv){
     // https://desktop.arcgis.com/en/arcmap/10.3/tools/spatial-analyst-toolbox/how-hillshade-works.htm
-<<<<<<< HEAD
-    vec2 derivatives = computeDerivatives(tileDimensions, uv, tex, intensity, offsetScale);
-=======
     vec2 derivatives = computeElevationDerivatives(tileDimensions, uv, tex, intensity, offsetScale);
->>>>>>> 1df3470b
     float slope = calcSlope(derivatives);
     float aspect = calcAspect(derivatives);
     float zenith_rad = zenith * M_PI / 180.0; // in radians
@@ -340,11 +332,7 @@
     if (colorMap.mode == COLORMAP_MODE_ELEVATION) {
         value = getElevation(sampledTexture, uv);
     } else {
-<<<<<<< HEAD
-        vec2 derivatives = computeDerivatives(tileDimensions, uv, sampledTexture, 1.0, layer.offsetScale);
-=======
         vec2 derivatives = computeElevationDerivatives(tileDimensions, uv, sampledTexture, 1.0, layer.offsetScale);
->>>>>>> 1df3470b
         if (colorMap.mode == COLORMAP_MODE_SLOPE) {
             value = calcSlope(derivatives);
         } else if (colorMap.mode == COLORMAP_MODE_ASPECT) {
