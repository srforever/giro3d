/**
 * Generated On: 2015-10-5
 * Class: BrowseTree
 * Description: BrowseTree parcourt un arbre de Node. Lors du parcours un ou plusieur NodeProcess peut etre appliqué sur certains Node.
 */

define('Scene/BrowseTree', ['Globe/TileMesh', 'THREE'], function( TileMesh, THREE) {

    function BrowseTree(engine) {
        //Constructor

        this.oneNode = 0;
        this.gfxEngine = engine;
        this.nodeProcess = undefined;
        this.tree = undefined;
        this.date = new Date();
        this.fogDistance = 1000000000.0;
        this.mfogDistance = 1000000000.0;
        this.visibleNodes = 0;
        this.selectedNodeId = -1;
        this.selectedNode = null;
        this.cachedRTC = null;

        this.selectNode = function(){};

        var selectMode = false;
        //selectMode = true;

        if(selectMode)
            this.selectNode = function(node){this._selectNode(node);};

    }

    BrowseTree.prototype.addNodeProcess = function(nodeProcess) {
        this.nodeProcess = nodeProcess;
    };

    BrowseTree.prototype.NodeProcess = function() {
        return this.nodeProcess;
    };

    /**
     * @documentation: Process to apply to each node
     * @param {type} node   : node current to apply process
     * @param {type} camera : current camera needed to process
     * @param {type} enableUp  : optional process
     * @returns {Boolean}
     */
    BrowseTree.prototype.processNode = function(node, camera, enableUp) {
        
        node.setVisibility(false);
        node.setSelected(false);

        if(node.parent !== null && node.parent.material.visible)
            return false;

<<<<<<< HEAD
            return node.visible;
        }else if (node.name === "terrestrialMesh"){

            node.setMaterialVisibility(true);
            this.uniformsProcess(node, camera);

            return true;
=======
        if (this.nodeProcess.frustumCullingOBB(node, camera)) {
            if (this.nodeProcess.horizonCulling(node, camera)) {

                var sse = this.nodeProcess.SSE(node, camera);

                if(enableUp && node.material.visible && !node.wait )
                {
                    if (sse) 
                        // request level up 
                        this.tree.up(node);                        
                    else 
                        // request level up other quadtree
                        this.tree.upSubLayer(node);                        
                }
                else if (!sse) {
                    // request level down
                    this.tree.down(node);
                }
            }
>>>>>>> 1fe6c2ec
        }

        if (node.isVisible())
            this.uniformsProcess(node, camera);

        return !node.material.visible && !node.wait;       
    };


    BrowseTree.prototype.uniformsProcess = function(node, camera) {
<<<<<<< HEAD
        
        node.setMatrixRTC(this.gfxEngine.getRTCMatrixFromCenter(node.absoluteCenter, camera));
        // TODO à mettre en option
        if (node.id === this.selectNodeId) {
=======

        node.setMatrixRTC(this.gfxEngine.getRTCMatrixFromCenter(node.absoluteCenter, camera));
        node.setFog(this.fogDistance);

        this.selectNode(node);
        
    };

    BrowseTree.prototype._selectNode = function(node)
    {            
        if (node.id === this.selectedNodeId) {
>>>>>>> 1fe6c2ec
            node.setSelected(node.visible && node.material.visible);
            if (this.selectedNode !== node) {
                this.selectedNode = node;
                //console.info(node);
            }
        }
    };

    /**
     * @documentation: Initiate traverse tree 
     * @param {type} tree       : tree 
     * @param {type} camera     : current camera
     * @param {type} optional   : optional process
     * @returns {undefined}
     */
    BrowseTree.prototype.browse = function(tree, camera, optional) {
<<<<<<< HEAD
        
=======

        this.nodeVisible = 0;
>>>>>>> 1fe6c2ec
        this.tree = tree;
               
        camera.updateMatrixWorld();
        
        this.fogDistance = this.mfogDistance * Math.pow((camera.getDistanceFromOrigin() - 6300000) / 25000000, 1.6);

        this.nodeProcess.preHorizonCulling(camera);
        
        var subdivise = optional === 1;
        var clean = optional === 2;

        var rootNode = tree.children[0];

        for (var i = 0; i < rootNode.children.length; i++)
            this._browse(rootNode.children[i], camera, subdivise,clean);

        

    };

    /**
     * @documentation: Recursive traverse tree
     * @param {type} node       : current node     
     * @param {type} camera     : current camera
     * @param {type} optional   : optional process
     * @returns {undefined}
     */
    BrowseTree.prototype._browse = function(node, camera, optional,clean) {
        
        if (this.processNode(node, camera, optional))
            for (var i = 0; i < node.children.length; i++)
                this._browse(node.children[i], camera, optional,clean);
        else if(clean)              
            this._clean(node, node.level + 2, camera);
        
    };

    BrowseTree.prototype._clean = function(node, level, camera) {
        if (node.children.length === 0)
            return true;

        var childrenCleaned = 0;
        for (var i = 0; i < node.children.length; i++) {
            var child = node.children[i];
            // TODO node.wait === true ---> delete child and switch to node.wait = false
            if (this._clean(child, level, camera) && ((child.level >= level && child.children.length === 0 && !this.nodeProcess.SSE(child, camera) && !node.wait) || node.level === 2))
                childrenCleaned++;
        }

        if (childrenCleaned === node.children.length) {            
            node.disposeChildren();
            return true;
        } else
            return false;

    };
    
     /*
     * @documentation: Recursive traverse tree to update a material specific uniform
     * @returns {undefined}
     */
    BrowseTree.prototype.updateMaterialUniform = function(uniformName, value){
        
    
         for(var a = 0; a< this.tree.children.length; ++a ){
             var root = this.tree.children[a];
             for (var c = 0; c < root.children.length; c++) {

               var node = root.children[c];
               var lookMaterial = function(obj) {
                   obj.material.uniforms[uniformName].value = value;
               }.bind(this);
               node.traverse(lookMaterial);
           }
         }
    };
    
    BrowseTree.prototype.updateNodeMaterial = function(WMTSProvider){
        
        var loader = new THREE.TextureLoader();
        loader.crossOrigin = '';
        
        for(var a = 0; a< this.tree.children.length; ++a ){
            var root = this.tree.children[a];
            for (var c = 0; c < root.children.length; c++) {

               var node = root.children[c];

               var lookMaterial = function(obj) {
                   // if (obj.material.Textures_01 ){//&& !obj.visible){
                         for (var i=0; i< obj.material.Textures_01.length; ++i){

                              var url = obj.material.Textures_01[i].url; 
                              var x,y,z,urlWMTS;
                              if(url){
                                 if(url.indexOf("geoportail")>0){
                                    var indexTILEMATRIX = url.indexOf("TILEMATRIX=");
                                    var indexTILEROW    = url.indexOf("&TILEROW=");
                                    var indexTILECOL    = url.indexOf("&TILECOL=");
                                    z = url.substring(indexTILEMATRIX + 11,indexTILEROW);
                                    x = url.substring(indexTILEROW + 9,indexTILECOL);
                                    y = url.substring(indexTILECOL + 9);
                                    urlWMTS = "http://a.basemaps.cartocdn.com/dark_all/"+z+"/"+y+"/"+x+".png";
                                }else{
                                    var urlArray = url.split("/");
                                    z = urlArray[4];
                                    x = urlArray[5];
                                    y = urlArray[6].split(".")[0];
                                    var coWMTS = {zoom:z, row:y, col:x};
                                    urlWMTS = WMTSProvider.urlOrtho(coWMTS);
                                }
                                if( url.indexOf(WMTSProvider.baseUrl) <0){  // We need to update texture
                                    var newTexture = loader.load(urlWMTS);
                                        newTexture.url = urlWMTS;
                                        obj.material.Textures_01[i] = newTexture;
                                }
                             }
                         }
                }.bind(this);
                node.traverse(lookMaterial);
            }
        }
    };

    BrowseTree.prototype.updateLayer = function(layer,camera) {

        var root = layer.children[0];
        for (var c = 0; c < root.children.length; c++) {
            var node = root.children[c];
            
            this.cachedRTC = this.gfxEngine.getRTCMatrixFromNode(node, camera);                        
            
            var cRTC = function(obj) {
                if (obj.material && obj.material.setMatrixRTC)
                    obj.material.setMatrixRTC(this.cachedRTC);

            }.bind(this);

            node.traverse(cRTC);
        }
    };

    return BrowseTree;
});<|MERGE_RESOLUTION|>--- conflicted
+++ resolved
@@ -54,15 +54,6 @@
         if(node.parent !== null && node.parent.material.visible)
             return false;
 
-<<<<<<< HEAD
-            return node.visible;
-        }else if (node.name === "terrestrialMesh"){
-
-            node.setMaterialVisibility(true);
-            this.uniformsProcess(node, camera);
-
-            return true;
-=======
         if (this.nodeProcess.frustumCullingOBB(node, camera)) {
             if (this.nodeProcess.horizonCulling(node, camera)) {
 
@@ -82,7 +73,6 @@
                     this.tree.down(node);
                 }
             }
->>>>>>> 1fe6c2ec
         }
 
         if (node.isVisible())
@@ -93,12 +83,6 @@
 
 
     BrowseTree.prototype.uniformsProcess = function(node, camera) {
-<<<<<<< HEAD
-        
-        node.setMatrixRTC(this.gfxEngine.getRTCMatrixFromCenter(node.absoluteCenter, camera));
-        // TODO à mettre en option
-        if (node.id === this.selectNodeId) {
-=======
 
         node.setMatrixRTC(this.gfxEngine.getRTCMatrixFromCenter(node.absoluteCenter, camera));
         node.setFog(this.fogDistance);
@@ -110,7 +94,6 @@
     BrowseTree.prototype._selectNode = function(node)
     {            
         if (node.id === this.selectedNodeId) {
->>>>>>> 1fe6c2ec
             node.setSelected(node.visible && node.material.visible);
             if (this.selectedNode !== node) {
                 this.selectedNode = node;
@@ -127,12 +110,8 @@
      * @returns {undefined}
      */
     BrowseTree.prototype.browse = function(tree, camera, optional) {
-<<<<<<< HEAD
-        
-=======
 
         this.nodeVisible = 0;
->>>>>>> 1fe6c2ec
         this.tree = tree;
                
         camera.updateMatrixWorld();
@@ -262,10 +241,11 @@
         var root = layer.children[0];
         for (var c = 0; c < root.children.length; c++) {
             var node = root.children[c];
-            
+
             this.cachedRTC = this.gfxEngine.getRTCMatrixFromNode(node, camera);                        
             
             var cRTC = function(obj) {
+                
                 if (obj.material && obj.material.setMatrixRTC)
                     obj.material.setMatrixRTC(this.cachedRTC);
 
