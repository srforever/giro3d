---
title: Hillshading & terrain
shortdesc: Enable hillshading and set sunlight azimuth and angle, as well as terrain deformation.
longdesc: Hillshading is a realistic shading technique that uses elevation data to simulate the sunlight behaviour. You can change the sun rays' orientation (azimuth) and slope (zenith). Terrain deformation can be toggled on and off. If toggled off, the map is displayed as a flat surface, while still retaining shading capabilities. Terrain stitching is a rendering technique that reduces cracks and visible seams at the boundary between neighbouring terrain tiles. Disabling stitching can improve performance at the cost of increased visual artifacts.
attribution: © <a target="_blank" href="https://ign.fr/">IGN</a>
---
<div class="m-2 position-absolute top-0 end-0">
    <div class="card m-1">
        <div class="card-header">
            Terrain rendering
        </div>

        <fieldset class="container m-1" id="terrainOptions">
            <div class="form-check form-switch">
                <input class="form-check-input" type="checkbox" checked="true" role="switch" id="terrainDeformation">
                <label class="form-check-label" for="terrainDeformation">Terrain deformation</label>
            </div>

            <div class="form-check form-switch">
                <input class="form-check-input" type="checkbox" checked="true" role="switch" id="terrainStitching">
                <label class="form-check-label" for="terrainStitching">Terrain stitching</label>
            </div>

        </fieldset>

        <hr>

        <fieldset class="container m-1" id="hillshadingOptions">
            <div class="form-check form-switch">
                <input class="form-check-input" type="checkbox" checked="true" role="switch" id="hillshadingCheckbox">
                <label class="form-check-label" for="hillshadingCheckbox">Hillshading</label>
            </div>

            <div class="form-check form-switch">
                <input class="form-check-input" type="checkbox" checked="true" role="switch" id="colorLayers">
                <label class="form-check-label" for="colorLayers">Shade color layers</label>
            </div>

            <label for="azimuthSlider" class="form-label">Azimuth (0 - 360)</label>
            <div class="input-group">
                <input type="range" min="0" max="360" value="315" class="slider" id="azimuthSlider">
            </div>

            <div class="my-2"></div>

            <label for="zenithSlider" class="form-label">Zenith (0 - 90)</label>
            <div class="input-group">
                <input type="range" min="0" max="90" value="45" class="slider" id="zenithSlider">
            </div>

            <label for="intensitySlider" class="form-label">Intensity</label>
            <div class="input-group">
<<<<<<< HEAD
                <input type="range" min="0" max="10" value="1" step="0.1" class="slider" id="intensitySlider">
=======
                <input type="range" min="0" max="1" value="1" step="0.1" class="slider" id="intensitySlider">
            </div>

            <label for="zFactorSlider" class="form-label">Z-factor</label>
            <div class="input-group">
                <input type="range" min="0" max="10" value="1" step="0.1" class="slider" id="zFactorSlider">
>>>>>>> 5a8ec892
            </div>

            <label for="opacitySlider" class="form-label">Color layer opacity</label>
            <div class="input-group">
                <input type="range" min="0" max="100" value="100" class="slider" id="opacitySlider">
            </div>
        </fieldset>
    </div>
</div><|MERGE_RESOLUTION|>--- conflicted
+++ resolved
@@ -50,16 +50,12 @@
 
             <label for="intensitySlider" class="form-label">Intensity</label>
             <div class="input-group">
-<<<<<<< HEAD
-                <input type="range" min="0" max="10" value="1" step="0.1" class="slider" id="intensitySlider">
-=======
                 <input type="range" min="0" max="1" value="1" step="0.1" class="slider" id="intensitySlider">
             </div>
 
             <label for="zFactorSlider" class="form-label">Z-factor</label>
             <div class="input-group">
                 <input type="range" min="0" max="10" value="1" step="0.1" class="slider" id="zFactorSlider">
->>>>>>> 5a8ec892
             </div>
 
             <label for="opacitySlider" class="form-label">Color layer opacity</label>
