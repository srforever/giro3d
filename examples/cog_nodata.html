--- conflicted
+++ resolved
@@ -2,7 +2,7 @@
 title: No-data elimination
 shortdesc: Display an elevation COG and discard no-data values.
 longdesc: The <code>discardNoData</code> option in the <code>Map</code> allows to only display portions of the map where elevation data is present. Portions with no data are discarded.
-<<<<<<< HEAD
+attribution: © <a target="_blank" href="https://www.usgs.gov/">U.S. Geological Survey</a>
 ---
 <div class="m-2 position-absolute top-0 end-0">
 
@@ -20,8 +20,4 @@
         </div>
     </div>
 
-</div>
-=======
-attribution: © <a target="_blank" href="https://www.usgs.gov/">U.S. Geological Survey</a>
----
->>>>>>> 45d8f623
+</div>